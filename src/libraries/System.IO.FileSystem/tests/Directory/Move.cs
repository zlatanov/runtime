--- conflicted
+++ resolved
@@ -179,13 +179,8 @@
             Assert.Throws<ArgumentException>(() => Move(TestDirectory, "*Test"));
         }
 
-<<<<<<< HEAD
-        [ConditionalFact(nameof(PlatformDetection) + "." + nameof(PlatformDetection.IsNotWindowsSubsystemForLinux))] // https://github.com/Microsoft/BashOnWindows/issues/1008
-        [PlatformSpecific(PlatformID.AnyUnix)]
-=======
-        [Fact]
+        [ConditionalFact(nameof(PlatformDetection) + "." + nameof(PlatformDetection.IsNotWindowsSubsystemForLinux))] // https://github.com/Microsoft/BashOnWindows/issues/1008
         [PlatformSpecific(XunitPlatformID.AnyUnix)]
->>>>>>> dc76e699
         public void UnixWildCharacterPath()
         {
             // Wildcards are allowed in paths for Unix move commands as literals as well as functional wildcards,
@@ -224,13 +219,8 @@
             Assert.Throws<ArgumentException>(() => Move(testDir.FullName, "\t"));
         }
 
-<<<<<<< HEAD
-        [ConditionalFact(nameof(PlatformDetection) + "." + nameof(PlatformDetection.IsNotWindowsSubsystemForLinux))] // https://github.com/Microsoft/BashOnWindows/issues/1008
-        [PlatformSpecific(PlatformID.AnyUnix)]
-=======
-        [Fact]
+        [ConditionalFact(nameof(PlatformDetection) + "." + nameof(PlatformDetection.IsNotWindowsSubsystemForLinux))] // https://github.com/Microsoft/BashOnWindows/issues/1008
         [PlatformSpecific(XunitPlatformID.AnyUnix)]
->>>>>>> dc76e699
         public void UnixWhitespacePath()
         {
             DirectoryInfo testDir = Directory.CreateDirectory(GetTestFilePath());
@@ -271,13 +261,8 @@
                 Assert.Throws<IOException>(() => Move(path, "D:\\DoesntExist"));
         }
 
-<<<<<<< HEAD
-        [ConditionalFact(nameof(PlatformDetection) + "." + nameof(PlatformDetection.IsNotWindowsSubsystemForLinux))] // https://github.com/Microsoft/BashOnWindows/issues/1008
-        [PlatformSpecific(PlatformID.AnyUnix)]
-=======
-        [Fact]
+        [ConditionalFact(nameof(PlatformDetection) + "." + nameof(PlatformDetection.IsNotWindowsSubsystemForLinux))] // https://github.com/Microsoft/BashOnWindows/issues/1008
         [PlatformSpecific(XunitPlatformID.AnyUnix)]
->>>>>>> dc76e699
         public void UnixExistingDirectory()
         {
             // Moving to an-empty directory is supported on Unix, but moving to a non-empty directory is not
