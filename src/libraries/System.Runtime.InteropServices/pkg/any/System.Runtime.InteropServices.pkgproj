--- conflicted
+++ resolved
@@ -7,13 +7,9 @@
   </PropertyGroup>
   <ItemGroup>
     <ProjectReference Include="..\..\src\System.Runtime.InteropServices.csproj" />
-<<<<<<< HEAD
-=======
     <ProjectReference Include="..\..\src\System.Runtime.InteropServices.csproj" >
       <TargetGroup>netcoreapp1.2corert</TargetGroup>
     </ProjectReference>
-
->>>>>>> 6b7e12d6
     <InboxOnTargetFramework Include="MonoAndroid10" />
     <InboxOnTargetFramework Include="MonoTouch10" />
     <InboxOnTargetFramework Include="net45" />
